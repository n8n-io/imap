--- conflicted
+++ resolved
@@ -94,7 +94,6 @@
 };
 
 /**
-<<<<<<< HEAD
  * Close a mailbox
  *
  * @param {boolean} [autoExpunge=true] If autoExpunge is true, any messages marked as Deleted in the currently open mailbox will be remove
@@ -129,10 +128,7 @@
 };
 
 /**
- * Search an open box, and retrieve the results
-=======
  * Search the currently open mailbox, and retrieve the results
->>>>>>> b8e53e38
  *
  * Results are in the form:
  *
