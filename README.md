--- conflicted
+++ resolved
@@ -213,7 +213,6 @@
 });
 ```
 
-<<<<<<< HEAD
 ### Open messages and delete them
 
 ```js
@@ -263,14 +262,7 @@
         });
     });
 });
-
-
-```
-
-
-
-=======
->>>>>>> b8e53e38
+```
 
 ## API
 
